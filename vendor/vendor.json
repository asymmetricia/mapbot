--- conflicted
+++ resolved
@@ -89,13 +89,8 @@
 		{
 			"checksumSHA1": "lBWiVnI+9tnYWuXnUiWljDy9dnc=",
 			"path": "golang.org/x/crypto/acme/autocert",
-<<<<<<< HEAD
-			"revision": "a6600008915114d9c087fad9f03d75087b1a74df",
-			"revisionTime": "2018-01-19T09:51:11Z"
-=======
 			"revision": "d94f6bc902c2970500950e88ab1a54a0c26bec48",
 			"revisionTime": "2018-01-22T19:45:19Z"
->>>>>>> 506e9ed3
 		},
 		{
 			"checksumSHA1": "+U1IB5N4LDS74y4fXjARb4/S4IE=",
